"""
Module containing classes for reading and writing data files.

Includes reader and writer for hdf5 data files, as well as base reader and
writer classes which can be extended to read and write other file formats.

"""

from enum import Enum
import datetime
import inspect
import h5py
import numpy as np
from pyrex.__about__ import __version__
from pyrex.internal_functions import get_from_enum
from pyrex.signals import Signal
from pyrex.antenna import Antenna
from pyrex.particle import Particle, Event


class Verbosity(Enum):
    event_data_triggered_only = 0
    basic_triggered_only = 0
    minimum = 0
    event_data = 1
    basic = 1
    ray_data_triggered_only = 2
    debugging_triggered_only = 2
    ray_data = 3
    debugging = 3
    simulation_data_triggered_only = 4
    reproducible_triggered_only = 4
    simulation_data = 5
    reproducible = 5
    reconstruction_data_triggered_only = 6
    waveforms_triggered_only = 6
    reconstruction_data = 7
    waveforms = 7
    all_data_triggered_only = 8
    comlete_triggered_only = 8
    all_data = 9
    complete = 9
    maximum = 9

    default = 2


class BaseReader:
    def __init__(self, filename):
        pass

    def __enter__(self):
        self.open()
        return self

    def __exit__(self, type, value, traceback):
        self.close()

    def open(self):
        raise NotImplementedError

    def close(self):
        raise NotImplementedError

    def __iter__(self):
        self._iter_counter = -1

    #Be sure to implement this
    def __next__(self):
        pass

    @property
    def is_open(self):
        raise NotImplementedError


class BaseWriter:
    def __init__(self, filename, verbosity=Verbosity.default):
        pass

    def _set_verbosity_level(self, verbosity, accepted_verbosities):
        if verbosity == -1:
            verbosity = "maximum"
        self.verbosity = get_from_enum(verbosity, Verbosity)
        if self.verbosity not in accepted_verbosities:
            raise ValueError("Unable to write file with verbosity level '" +
                             str(verbosity)+"'")

    def __enter__(self):
        self.open()
        return self

    def __exit__(self, type, value, traceback):
        self.close()

    def open(self):
        raise NotImplementedError

    def close(self):
        raise NotImplementedError

    @property
    def is_open(self):
        raise NotImplementedError

    def set_detector(self):
        raise NotImplementedError

    @property
    def has_detector(self):
        raise NotImplementedError


class BaseRebuilder:
    def __init__(self, filename):
        pass

    def __enter__(self):
        self.open()
        return self

    def __exit__(self, type, value, traceback):
        self.close()

    def open(self):
        self._detector = None
        raise NotImplementedError

    def close(self):
        raise NotImplementedError

    @property
    def is_open(self):
        raise NotImplementedError

    def __iter__(self):
        self._iter_counter = -1
        return self

    def __next__(self):
        self._iter_counter += 1
        if self._iter_counter < len(self):
            return self[self._iter_counter]
        else:
            raise StopIteration

    def __len__(self):
        raise NotImplementedError

    def __getitem__(self, key):
        event = self.rebuild_event(key)
        self.rebuild_waveforms(key)
        return event, self._detector

    def rebuild_event(self, index):
        raise NotImplementedError

    def rebuild_detector(self):
        raise NotImplementedError

    def rebuild_waveforms(self, index):
        raise NotImplementedError


<<<<<<< HEAD
def _read_hdf5_metadata_to_dicts(file, group, index=None):
    str_keys = file['metadata'][group]['str_keys']
    float_keys = file['metadata'][group]['float_keys']
=======

def _read_hdf5_metadata_to_dicts(file, full_name, index=None):
    parts = full_name.split("/")
    group = file
    # name = parts[-1]
    for subgroup in parts:
        group = group[subgroup]

    str_metadata = group['str']
    float_metadata = group['float']

>>>>>>> 85196f05
    if index is None:
        str_table = str_metadata
        float_table = float_metadata
    else:
<<<<<<< HEAD
        str_metadata = file['metadata'][group]['str'][index]
        float_metadata = file['metadata'][group]['float'][index]

    if (str_metadata.shape[0] != float_metadata.shape[0] or
            str_metadata.shape[1] != str_keys.size or
            float_metadata.shape[1] != float_keys.size):
        raise ValueError("Metadata group '"+group+"' not readable")

    dicts = []
    for i in range(str_metadata.shape[0]):
        meta_dict = {}
        for j, key in enumerate(str_keys):
            meta_dict[key] = str_metadata[i, j]
        for j, key in enumerate(float_keys):
            meta_dict[key] = float_metadata[i, j]
        dicts.append(meta_dict)
    return dicts
=======
        str_table = str_metadata[index]
        float_table = float_metadata[index]

    if str_table.ndim!=float_table.ndim:
        raise ValueError("Metadata group '"+full_name+"' not readable")

    ndim = str_table.ndim
    key_dim = -1
    if ndim==0:
        return {}

    if (str_table.shape[key_dim]!=len(str_metadata.attrs['keys']) or
            float_table.shape[key_dim]!=len(float_metadata.attrs['keys'])):
        raise ValueError("Metadata group '"+full_name+"' not readable")

    # Recursively pull out list (of lists ...) of dictionaries
    def get_dicts_recursive(dimension, str_data, float_data):
        if dimension==key_dim%ndim:
            meta_dict = {}
            for j, key in enumerate(str_metadata.attrs['keys']):
                meta_dict[bytes.decode(key)] = str_data[j]
            for j, key in enumerate(float_metadata.attrs['keys']):
                meta_dict[bytes.decode(key)] = float_data[j]
            return meta_dict
        else:
            if str_data.shape[0]!=float_data.shape[0]:
                raise ValueError("Metadata group '"+full_name+"' not readable")
            return [
                get_dicts_recursive(dimension+1, str_data[i], float_data[i])
                for i in range(str_data.shape[0])
            ]

    return get_dicts_recursive(0, str_table, float_table)
>>>>>>> 85196f05


class EventIterator:
    def __init__(self, hdf5_file, slice_range):
        self._object = hdf5_file
        #you can get this from the file
        self._max_antenna = hdf5_file["events"].shape[1]
        self._iter_counter = -1
        #this one too
        self._max_events = hdf5_file["event_indices"].shape[0]
        self._slice_range = slice_range
        self._slice_start = 0
        self._slice_end = min(self._max_events, slice_range)
        self._event_data = self._object["events"][self._slice_start:self._slice_end]

    def __next__(self):
        self._iter_counter += 1
        if self._iter_counter >= self._max_events:
            raise StopIteration
        if self._iter_counter >= self._slice_end:
            self._slice_start = self._slice_end
            self._slice_end = min(self._slice_start +
                                  self._slice_range, self._max_events)
            self._event_data = self._object[self._slice_start:self._slice_end]
        return self

    def get_event_index(self):
        return self._iter_counter

    def get_event_data_shape(self):
        return self._event_data.shape

    def get_wf(self, antenna_id=None, wf_type=None):
        if antenna_id is None:
            antenna_id = slice(None)  # essentially, antenna_id is ':'
        elif isinstance(antenna_id, (int, float)):
            antenna_id = int(antenna_id)
            if antenna_id > self._max_antenna:
                raise ValueError(
                    "Antenna Id provided is greater than the number of antennas in detector")
            if antenna_id < 0:
                antenna_id = self._max_antenna + antenna_id
        else:
            raise ValueError(
                "Unsupported type for antenna_id"
            )

        if wf_type is None:
                return self._event_data[self._iter_counter, antenna_id]
        elif isinstance(wf_type, str):
            if wf_type.lower() == "direct":
                return self._event_data[self._iter_counter, antenna_id, 0, :]
            elif wf_type.lower() == "reflected":
                return self._event_data[self._iter_counter, antenna_id, 1, :]
            else:
                raise ValueError(
                    "Unsupported string value for wf_type")
        elif isinstance(wf_type, (int, float)):
            wf_type = int(wf_type)
            return self._event_data[self._iter_counter, antenna_id, wf_type, :]
        else:
            raise ValueError(
                "The parameter 'wf_type' should either be an integer or a string"
            )

    def get_wf_from_ant(self, antenna_id=-1):
        if antenna_id < 0 or antenna_id > self._max_antenna:
            raise ValueError(
                "Usage: <iter_object>.get_wf_from_ant(antennaId). Total Number of Antennas is ",
                self._max_antenna)
        return self._event_data[self._iter_counter, antenna_id]

    def get_wf_type(self, wf_type=""):
        if wf_type == "":
            raise ValueError(
                "Usage: <iter_object>.get_wf_type('direct'/'reflected')")

        elif wf_type.lower() == "direct":
            return self._event_data[self._iter_counter, :, 0, :]
        elif wf_type.lower() == "reflected":
            return self._event_data[self._iter_counter, :, 1, :]
        else:
            raise ValueError(
                "Usage: <iter_object>.get_wf_type('direct'/'reflected')")

    def get_wf_ant_type(self, antenna_id=-1, wf_type=""):
        if antenna_id < 0 or wf_type == "" or antenna_id > self._max_antenna:
            raise ValueError(
                "Usage: <iter_object>.get_wf_ant_type(antennaId(integer),wf_type(direct or reflected)). Total Number of Antennas is ", self._max_antenna)
        elif wf_type.lower() == "direct":
            return self._event_data[self._iter_counter, antenna_id, 0, :]
        elif wf_type.lower() == "reflected":
            return self._event_data[self._iter_counter, antenna_id, 1, :]
        else:
            raise ValueError(
                "Usage: <iter_object>.get_wf_ant_type(antennaId(integer),wf_type(direct or reflected)). Total Number of Antennas is ", self._max_antenna)

    def get_particle_info(self):
        if self._iter_counter is not None and self._iter_counter >= 0:
            return _read_hdf5_metadata_to_dicts(self._object, "events", self._iter_counter)
        raise ValueError(
            "This function is should be called after initializing the iterator object and calling next(<iterator>)")

    def is_triggered_event(self):
        if self._iter_counter is not None and self._iter_counter >= 0:
            return self._object['triggers'][self._iter_counter]
        raise ValueError(
            "This function is should be called after initializing the iterator object and calling next(<iterator>)")

    def get_noise_bases(self):
        raise NotImplementedError

    def get_rays_info(self):
        if self._iter_counter is not None and self._iter_counter >= 0:
            return _read_hdf5_metadata_to_dicts(self._object, "rays", self._iter_counter)
        raise ValueError(
            "This function is should be called after initializing the iterator object and calling next(<iterator>)")

    def get_wf_trigger_info(self):
        if self._iter_counter is not None and self._iter_counter >= 0:
            return _read_hdf5_metadata_to_dicts(self._object, "waveforms", self._iter_counter)
        raise ValueError(
            "This function is should be called after initializing the iterator object and calling next(<iterator>)")

    def get_nu_info(self):
        """Returns a dictionary with particle name and PID"""
        event_metadata = self._object["metadata"]["events"]
        dic = {}
        dic[event_metadata["float_keys"][0]
            ] = event_metadata["float"][self._iter_counter, 0, 0]
        dic[event_metadata["str_keys"][0]
            ] = event_metadata["str"][self._iter_counter, 0, 0]
        return dic

    def get_nu_distance(self):
        """Returns the distance of the vertex from the center of the station"""
        raise NotImplementedError

    def get_nu_radius(self):
        """Returns the radius of the vertex from the center of the station"""
        raise NotImplementedError

    def get_nu_position(self):
        """Returns the position of the neutrino"""
        event_metadata = self._object["metadata"]["events"]
        pos = event_metadata["float"][self._iter_counter, 0, 1:4]
        return np.asarray(pos)

    def get_nu_direction(self):
        """Returns the direction of the neutrino"""
        direction = self._object["metadata"]["events"]["float"][self._iter_counter, 0, 4:7]
        return np.asarray(direction)

    def get_nu_energy(self):
        """Returns the energy of neutrino"""
        return self._object["metadata"]["events"]["float"][self._iter_counter, 0, 7]

    def get_weight(self):
        """Returns the weight of the event"""
        return self._object["metadata"]["events"]["float"][self._iter_counter, 0, 8]

    def get_particle_interaction_info(self):
        """Returns a dictionary containing the interaction information"""
        event_metadata = self._object["metadata"]["events"]
        int_info = {}
        for i in range(9, 13):
            int_info[event_metadata["events"]["float_keys"][self._iter_counter,
                                                            0, i]] = event_metadata["events"]["float"][self._iter_counter, 0, i]
        int_info[event_metadata["events"]["str_keys"][self._iter_counter,
                                                      0, 1]] = event_metadata["events"]["str"][self._iter_counter, 0, 1]
        int_info[event_metadata["events"]["str_keys"][self._iter_counter,
                                                      0, 2]] = event_metadata["events"]["str"][self._iter_counter, 0, 2]
        return int_info

    #Return a list of 16 numbers
    def get_launch_angle(self):
        """Returns the launch angle of the radio waves"""

        raise NotImplementedError

    def get_receive_angle(self):
        """Returns the receive angle of the radio waves"""
        raise NotImplementedError

    def get_path_length(self):
        """Returns the path length of the waves"""
        raise NotImplementedError

    def get_time_of_flight(self):
        """Returns the time of flight for the waves. The two values correspond to the time of flight for the first ray and the second ray"""
        raise NotImplementedError

    def get_triggered_antennas(self):
        """Returns the list of antennas which were triggered in the event in the order in which they triggered"""
        raise NotImplementedError

    def get_primary_trigger_type(self):
        """Returns whether the event triggered on direct ray or reflected ray or both"""
        raise NotImplementedError

    def get_flavor(self):
        """Returns the flavor of the initial particle. If not a neutrino, then returns a null string"""
        raise NotImplementedError

    def is_nubar(self):
        """Returns true if the initial particle was anti-neutrino, returns false if the initial particle was neutrino, else returns a Null string"""
        raise NotImplementedError

    def get_polarization_vector(self):
        """Returns the polarization vector of the event (or returns a list of vectors with polarization vector for each antenna)"""
        raise NotImplementedError

    def get_shower_details(self):
        """Returns a dictionary/list with shower details (width and length (?))"""
        raise NotImplementedError


class HDF5Reader(BaseReader):
    def __init__(self, filename):
        if filename.endswith(".hdf5") or filename.endswith(".h5"):
            self.filename = filename
            self._file = h5py.File(self.filename, mode='r')
            self._num_ant = self._file["events"].shape[1]
            self._iter_counter = None
            #assumming that the data indices will have all the list of all events
            self._num_events = self._file["event_indices"].shape[0]
        else:
            raise RuntimeError('Invalid File Format')

    def get_filename(self):
        return self.filename

    def __getitem__(self, given):
        if isinstance(given, slice):
            # handling the slice object
            return self._file['events'][given]
        elif isinstance(given, tuple):
            return self._file['events'][given]
        elif given == "":
            # Do your handling for a plain index
            print("plain", given)

    def __len__(self):
        return self._num_events

    # def __iter__(self):
    #     self._iter_counter = -1
    #     return self

    def __iter__(self, slice_range=1000):
        return EventIterator(self._file, slice_range)

    def open(self):
        self._file = h5py.File(self.filename, mode='r')

    def close(self):
        self._file.close()

    def get_wf(self, event_id=None, antenna_id=None, wf_type=None):
        if event_id is None:
            event_id = slice(None)
        if antenna_id is None:
            antenna_id = slice(None)
        elif antenna_id > self._num_ant:
                raise ValueError(
                    "Antenna Id provided is greater than the number of antennas in detector")
        elif antenna_id < 0:
            antenna_id = self._num_ant + antenna_id

        if wf_type is None:
            wf_type = slice(None)
            return self._file['events'][event_id, antenna_id, wf_type, :]
        elif isinstance(wf_type, str):
            if wf_type.lower() == "direct":
                return self._file['events'][event_id, antenna_id, 0, :]
            elif wf_type.lower() == "reflected":
                return self._file['events'][event_id, antenna_id, 1, :]
            else:
                raise ValueError(
                    "Unsupported string value for wf_type")
        elif isinstance(wf_type, (int, float)):
            wf_type = int(wf_type)
            return self._file['events'][event_id, antenna_id, wf_type, :]
        else:
            raise ValueError(
                "The parameter 'wf_type' should either be an integer or a string"
            )

    # def get_all_wf(self):
    #     return np.asarray(self._file['events'])

    # def get_all_wf_from_ant(self, antenna_id=-1, waveform_type=None):
    #     if antenna_id < 0:
    #         raise RuntimeError(
    #             "Usage: <HDF5Reader>.get_all_wf_from_ant(antennaId)")
    #     return np.asarray(self._file['events'][:, antenna_id, :, :])

    # def get_all_wf_type(self, wf_type=""):
    #     if wf_type == "":
    #         raise RuntimeError(
    #             "Usage: <HDF5Reader>.get_all_wf_type('direct'/'reflected')")

    #     elif wf_type.lower() == "direct":
    #         return self._file[:, :, 0, :]
    #     elif wf_type.lower() == "reflected":
    #         return self._file[:, :, 1, :]
    #     else:
    #         raise RuntimeError(
    #             "Usage: <HDF5Reader>.get_all_wf_type('direct'/'reflected')")

    def get_antenna_info(self):
        ant_dict = _read_hdf5_metadata_to_dicts(self._file, "antennas")
        return ant_dict

    def get_file_info(self):
        return _read_hdf5_metadata_to_dicts(self._file, "file")


class HDF5Writer(BaseWriter):
    def __init__(self, filename, verbosity=Verbosity.default):
        if filename.endswith(".hdf5") or filename.endswith(".h5"):
            self.filename = filename
        else:
            self.filename = filename+".h5"
        accepted_verbosities = [
            Verbosity.event_data_triggered_only,
            Verbosity.event_data,
            Verbosity.ray_data_triggered_only,
            Verbosity.ray_data,
            Verbosity.simulation_data_triggered_only,
            Verbosity.simulation_data,
            Verbosity.reconstruction_data_triggered_only,
            Verbosity.reconstruction_data,
            Verbosity.all_data_triggered_only,
            Verbosity.all_data
        ]
        self._is_open = False
        self._set_verbosity_level(verbosity, accepted_verbosities)
        # Set classifications of verbosity levels
        self._trig_only_verbosities = accepted_verbosities[::2]
        self._event_verbosities = accepted_verbosities
        self._ray_verbosities = accepted_verbosities[2:]
        self._noise_verbosities = (accepted_verbosities[4:6] +
                                   accepted_verbosities[8:])
        self._wave_verbosities = accepted_verbosities[6:]

    def open(self):
        self._file = h5py.File(self.filename, mode='w')
        self._is_open = True
        # Create basic file format
        self._file.create_group("data")
        self._file.create_group("monte_carlo_data")
        self._create_dataset("event_indices")

        # Set event number counters
        self._counters = {
            "events": -1,
            "waveforms": -1,
            "triggers": -1,
            "waveform_triggers": -1,
            "particles": -1,
            "rays": -1,
            "noise": -1,
        }

        # Write some generic metadata about the file production
        self._create_metadataset("file_metadata")
        major, minor, patch = __version__.split('.')
        now = datetime.datetime.now()
        stack = inspect.stack()
        for i, frame in enumerate(stack):
            if frame.function == "open":
                break
        if i < len(stack) and stack[i+1].function == "__enter__":
            if i+1 < len(stack):
                opening_script = stack[i+2].filename
            else:
                opening_script = stack[i+1].filename
        else:
            opening_script = stack[i+1].filename
        metadata = {
            "file_version": "1.0",
            "file_version_major": 1,
            "file_version_minor": 0,
            "verbosity_name": self.verbosity.name,
            "verbosity_level": self.verbosity.value,
            "pyrex_version": __version__,
            "pyrex_version_major": int(major),
            "pyrex_version_minor": int(minor),
            "pyrex_version_patch": int(patch),
            "opening_script": opening_script,
            "top_level_script": stack[-1].filename,
            "datetime": now.strftime('%Y-%d-%m %H:%M:%S'),
            "date": now.strftime('%Y-%d-%m'),
            "time": now.strftime('%H:%M:%S'),
            "year": now.year,
            "month": now.month,
            "day": now.day,
            "hour": now.hour,
            "minute": now.minute,
            "second": now.second,
        }
        self._write_metadata("file_metadata", metadata)

    def close(self):
        self._file.close()
        self._is_open = False

    @property
    def is_open(self):
        return self._is_open

    def _create_dataset(self, full_name):
        parts = full_name.split("/")
        if len(parts) == 1:
            group = "/"
            name = parts[0]
            base = self._file
        elif len(parts) == 2:
            group = parts[0]
            name = parts[1]
            base = self._file[group]
        else:
            raise ValueError("Deeply nested datasets not supported")

        # Don't recreate datasets
        if name in base:
            return base[name]

        if group == "/":
            if name == "event_indices":
                data = base.create_dataset(
                    name=name, shape=(0, 0, 2),
                    dtype=np.int_, maxshape=(None, None, 2),
                    fillvalue=-1
                )
                data.dims[0].label = "events"
                data.dims[1].label = "tables"
                data.dims[2].label = "indices"
                data.attrs['keys'] = []
                # data.dims.create_scale(data.attrs['keys'], 'keys')
                # data.dims[1].attach_scale(data.attrs['keys'])
                return

            else:
                raise ValueError("Unrecognized dataset name '"+full_name+"'")

        elif group == "data":
            if name == "waveforms":
                # Dimension lengths:
                #   0 - Total number of waveforms across all events
                #   1 - Number of antennas
                #   2 - Number of value types (2: times & values)
                data = base.create_dataset(
                    name=name, shape=(0, len(self._detector), 2),
                    dtype=h5py.special_dtype(vlen=np.float_),
                    maxshape=(None, len(self._detector), 2)
                )
                data.dims[0].label = "events"
                data.dims[1].label = "antennas"
                data.dims[2].label = "waveforms"

            elif name == "triggers":
                data = base.create_dataset(
                    name=name, shape=(0,),
                    dtype=np.bool_, maxshape=(None,)
                )
                data.dims[0].label = "events"

            elif name == "antennas":
                data = base.create_dataset(
                    name=name, shape=(len(self._detector), 0),
                    dtype=np.int_, maxshape=(len(self._detector), None)
                )
                data.dims[0].label = "antennas"
                data.dims[1].label = "attributes"
                data.attrs['keys'] = [
                    b"position_x", b"position_y", b"position_z",
                    b"z_axis_x", b"z_axis_y", b"z_axis_z",
                    b"x_axis_x", b"x_axis_y", b"x_axis_z"
                ]
                data.resize(len(data.attrs['keys']), axis=1)
                # data.dims.create_scale(data.attrs['keys'], 'keys')
                # data.dims[1].attach_scale(data.attrs['keys'])

            else:
                raise ValueError("Unrecognized dataset name '"+full_name+"'")

        elif group == "monte_carlo_data":
            if name == "noise":
                data = base.create_dataset(
                    name=name, shape=(0, len(self._detector), 3),
                    dtype=h5py.special_dtype(vlen=np.float_),
                    maxshape=(None, len(self._detector), 3)
                )
                data.dims[0].label = "events"
                data.dims[1].label = "antennas"
                data.dims[2].label = "attributes"
                data.attrs['keys'] = [b"frequency", b"amplitude", b"phase"]
                data.resize(len(data.attrs['keys']), axis=2)
                # data.dims.create_scale(data.attrs['keys'], 'keys')
                # data.dims[2].attach_scale(data.attrs['keys'])

            elif name == "triggers":
                data = base.create_dataset(
                    name=name, shape=(0, len(self._detector)),
                    dtype=np.bool_, maxshape=(None, None)
                )
                data.dims[0].label = "events"
                data.dims[1].label = "types"
                data.attrs['keys'] = [str.encode("antenna_"+str(i)) for i in
                                      range(len(self._detector))]
                data.resize(len(data.attrs['keys']), axis=1)
                # data.dims.create_scale(data.attrs['keys'], 'keys')
                # data.dims[1].attach_scale(data.attrs['keys'])

            else:
                raise ValueError("Unrecognized dataset name '"+full_name+"'")

        else:
            raise ValueError("Unrecognized group name '"+group+"'")

<<<<<<< HEAD
        # Add matching column to event_indices
        indices = self._file['event_indices']
        indices.attrs['keys'] = np.append(
            indices.attrs['keys'], str.encode(full_name))
        indices.resize(indices.shape[1]+1, axis=1)

        return data

    def _create_metadataset(self, full_name):
=======
        return data


    def _create_metadataset(self, full_name, shape=None, maxshape=None):
>>>>>>> 85196f05
        parts = full_name.split("/")
        if len(parts) == 1:
            group = "/"
            name = parts[0]
            base = self._file
        elif len(parts) == 2:
            group = parts[0]
            name = parts[1]
            base = self._file[group]
        elif parts[1]=="analysis":
            group = "analysis"
            name = parts[-1]
            base = self._file
            for subgroup in parts[:-1]:
                base = base[subgroup]
        else:
            raise ValueError("Deeply nested datasets not supported")

        # Don't recreate meta datasets
        if name in base:
            return base[name]

        if group == "/":
            if name == "file_metadata":
                shape = (0,)
                maxshape = (None,)
<<<<<<< HEAD
                key_dim = 0

=======
>>>>>>> 85196f05
                def apply_labels(data):
                    data.dims[0].label = "attributes"

            else:
<<<<<<< HEAD
                raise ValueError(
                    "Unrecognized metadataset name '"+full_name+"'")
=======
                raise ValueError("Unrecognized metadataset name '"+full_name+
                                 "'")
>>>>>>> 85196f05

        elif group == "monte_carlo_data":
            if name == "particles":
                shape = (0, 0)
                maxshape = (None, None)
<<<<<<< HEAD
                key_dim = 1

=======
>>>>>>> 85196f05
                def apply_labels(data):
                    data.dims[0].label = "particles"
                    data.dims[1].label = "attributes"

            elif name == "antennas":
                shape = (len(self._detector), 0)
                maxshape = (len(self._detector), None)
<<<<<<< HEAD
                key_dim = 1

=======
>>>>>>> 85196f05
                def apply_labels(data):
                    data.dims[0].label = "antennas"
                    data.dims[1].label = "attributes"

            elif name == "rays":
                shape = (0, len(self._detector), 0)
                maxshape = (None, len(self._detector), None)
<<<<<<< HEAD
                key_dim = 2

=======
>>>>>>> 85196f05
                def apply_labels(data):
                    data.dims[0].label = "events"
                    data.dims[1].label = "antennas"
                    data.dims[2].label = "attributes"

            else:
<<<<<<< HEAD
                raise ValueError(
                    "Unrecognized metadataset name '"+full_name+"'")
=======
                raise ValueError("Unrecognized metadataset name '"+full_name+
                                 "'")

        elif group=="analysis":
            if shape is None:
                shape = (0,)
            else:
                shape = tuple(list(shape)+[0])
            if maxshape is None:
                maxshape = tuple(None for dimension in shape)
            else:
                maxshape = tuple(list(maxshape)+[None])
                if len(maxshape)!=len(shape):
                    raise ValueError("Length of 'maxshape' must match 'shape'")
            apply_labels = lambda data: None
>>>>>>> 85196f05

        else:
            raise ValueError("Unrecognized group name '"+group+"'")

        # Create group with the given name, create string and float datasets,
        # link attribute names, and label the dimensions
        named_group = base.create_group(name)
        str_data = named_group.create_dataset(
            name="str", shape=shape,
            dtype=h5py.special_dtype(vlen=str), maxshape=maxshape
        )
        str_data.attrs['keys'] = []
        apply_labels(str_data)

        float_data = named_group.create_dataset(
            name="float", shape=shape,
            dtype=np.float_, maxshape=maxshape
        )
        float_data.attrs['keys'] = []
        apply_labels(float_data)

<<<<<<< HEAD
        # Add matching column to event_indices
        indices = self._file['event_indices']
        indices.attrs['keys'] = np.append(
            indices.attrs['keys'], str.encode(full_name))
        indices.resize(indices.shape[1]+1, axis=1)

=======
>>>>>>> 85196f05
        return named_group

    def _write_metadata(self, full_name, metadata, index=None):
        parts = full_name.split("/")
        if len(parts) == 1:
            group = "/"
            name = parts[0]
            base = self._file
        elif len(parts) == 2:
            group = parts[0]
            name = parts[1]
            base = self._file[group]
        elif parts[1]=="analysis":
            group = "analysis"
            name = parts[-1]
            base = self._file
            for subgroup in parts[:-1]:
                base = base[subgroup]
        else:
            raise ValueError("Deeply nested datasets not supported")

        if name not in base:
            raise ValueError("Metadataset '"+full_name+"' does not exist")
        str_data = base[name]['str']
        float_data = base[name]['float']

        if group == "/":
            if name == "file_metadata":
                data_axis = 0

                def write_value(value, dataset, *indices):
                    dataset[indices[0]] = value

            else:
<<<<<<< HEAD
                raise ValueError(
                    "Unrecognized metadataset name '"+full_name+"'")
=======
                raise ValueError("Unrecognized metadataset name '"+full_name+
                                 "'")
>>>>>>> 85196f05

        elif group == "monte_carlo_data":
            if name == "particles":
                data_axis = 1

                def write_value(value, dataset, *indices):
                    dataset[indices[1]+indices[2], indices[0]] = value

            elif name == "antennas":
                data_axis = 1

                def write_value(value, dataset, *indices):
                    dataset[indices[1], indices[0]] = value

            elif name == "rays":
                data_axis = 2

                def write_value(value, dataset, *indices):
                    dataset[indices[2], indices[1], indices[0]] = value

            else:
<<<<<<< HEAD
                raise ValueError(
                    "Unrecognized metadataset name '"+full_name+"'")
=======
                raise ValueError("Unrecognized metadataset name '"+full_name+
                                 "'")

        elif group=="analysis":
            data_axis = str_data.ndim-1
            def write_value(value, dataset, *indices):
                if dataset.ndim==1:
                    dataset[indices[0]] = value
                elif dataset.ndim==2:
                    dataset[indices[1], indices[0]] = value
                else:
                    dataset[indices[2], indices[1], indices[0]] = value
>>>>>>> 85196f05

        else:
            raise ValueError("Unrecognized group name '"+group+"'")

        if isinstance(metadata, dict):
            metadata = [metadata]
        # Write metadata values to the appropriate datasets
        for i, meta in enumerate(metadata):
            for key, val in meta.items():
                if isinstance(val, str):
                    val_type = "string"
                else:
                    try:
                        val_length = len(val)
                    except TypeError:
                        val_length = -1
                        val = [val]
                    if val_length == 0:
                        continue
                    if isinstance(val[0], str):
                        val_type = "string"
                    elif np.isscalar(val[0]):
                        val_type = "float"
                    else:
                        raise ValueError("'"+key+"' value ("+str(val[0]) +
                                         ") must be string or scalar")
                    if val_length == -1:
                        val = val[0]

<<<<<<< HEAD
                # TODO: else k += 1 and swap k for j
                if val_type == "string":
                    j = -1
                    for k, match in enumerate(str_data.attrs['keys']):
                        if match == key:
                            j = k
                            break
                    if j == -1:
                        j = len(str_data.attrs['keys'])
                        str_data.attrs['keys'] = np.append(
                            str_data.attrs['keys'], str.encode(key))
                        str_data.resize(j+1, axis=data_axis)
                    write_value(val, str_data, j, i, index)
                elif val_type == "float":
                    j = -1
                    for k, match in enumerate(float_data.attrs['keys']):
                        if match == key:
                            j = k
                            break
                    if j == -1:
                        j = len(float_data.attrs['keys'])
                        float_data.attrs['keys'] = np.append(
                            float_data.attrs['keys'], str.encode(key))
=======
                if val_type=="string":
                    for j, match in enumerate(str_data.attrs['keys']):
                        if bytes.decode(match)==key:
                            break
                    else:
                        # If no key matched, add key and resize dataset
                        j = len(str_data.attrs['keys'])
                        str_data.attrs['keys'] = np.append(
                            str_data.attrs['keys'], str.encode(key)
                        )
                        str_data.resize(j+1, axis=data_axis)
                    write_value(val, str_data, j, i, index)
                elif val_type=="float":
                    for j, match in enumerate(float_data.attrs['keys']):
                        if bytes.decode(match)==key:
                            break
                    else:
                        # If no key matched, add key and resize dataset
                        j = len(float_data.attrs['keys'])
                        float_data.attrs['keys'] = np.append(
                            float_data.attrs['keys'], str.encode(key)
                        )
>>>>>>> 85196f05
                        float_data.resize(j+1, axis=data_axis)
                    write_value(val, float_data, j, i, index)
                else:
                    raise ValueError("Unrecognized val_type")

<<<<<<< HEAD
    def _write_indices(self, full_name, start_index, length=1):
=======

    def _write_indices(self, full_name, start_index, length=1,
                       global_index_value=None):
        if global_index_value is None:
            global_index_value = self._counters['events']
>>>>>>> 85196f05
        indices = self._file['event_indices']
        encoded_name = str.encode(full_name)
        # Add column for full_name if it doesn't exist
        if (len(indices.attrs['keys'])==0 or
                encoded_name not in indices.attrs['keys']):
            indices.attrs['keys'] = np.append(indices.attrs['keys'],
                                              str.encode(full_name))
            indices.resize(indices.shape[1]+1, axis=1)
        for i, key in enumerate(indices.attrs['keys']):
<<<<<<< HEAD
            if bytes.decode(key) == full_name:
                if indices.shape[0] <= self._counters['events']:
                    indices.resize(self._counters['events']+1, axis=0)
                indices[self._counters['events'], i] = (start_index, length)
=======
            if key==encoded_name:
                if indices.shape[0]<=global_index_value:
                    indices.resize(global_index_value+1, axis=0)
                indices[global_index_value, i] = (start_index, length)
>>>>>>> 85196f05
                return
        raise ValueError("Unrecognized table name '"+full_name+"'")

    def set_detector(self, detector):
        self._detector = detector
        data = self._create_dataset("data/antennas")
        self._create_metadataset("monte_carlo_data/antennas")
        antenna_metadatas = []
        for i, antenna in enumerate(detector):
            antenna_metadata = antenna._metadata
            for j, key in enumerate(data.attrs['keys']):
                data[i, j] = antenna_metadata.pop(bytes.decode(key))
            antenna_metadatas.append(antenna_metadata)
        self._write_metadata("monte_carlo_data/antennas", antenna_metadatas)

    @property
    def has_detector(self):
        return hasattr(self, "_detector")

    def _write_particles(self, event):
        self._counters['events'] += 1
        start_index = self._counters['particles'] + 1
        self._counters['particles'] += len(event)
        metadata = self._create_metadataset("monte_carlo_data/particles")
        # Reshape metadata datasets to accomodate the event
        str_data = metadata['str']
        float_data = metadata['float']
        str_data.resize(self._counters['particles']+1, axis=0)
        float_data.resize(self._counters['particles']+1, axis=0)

        self._write_indices("monte_carlo_data/particles",
                            start_index, len(event))
        self._write_metadata("monte_carlo_data/particles", event._metadata,
                             start_index)

    def _write_trigger(self, triggered, trigger_extras={}):
        max_waves = max(len(ant.all_waveforms) for ant in self._detector)
        self._counters['triggers'] += 1
        start_index = self._counters['waveform_triggers'] + 1
        self._counters['waveform_triggers'] += max_waves

        trigger_data = self._create_dataset("data/triggers")
        extra_data = self._create_dataset("monte_carlo_data/triggers")
        trigger_data.resize(self._counters['triggers']+1, axis=0)
        extra_data.resize(self._counters['waveform_triggers']+1, axis=0)
        # Add keys that don't exist yet
        for key in trigger_extras:
<<<<<<< HEAD
            if key not in extra_data.attrs['keys']:
                extra_data.attrs['keys'] = np.append(
                    extra_data.attrs['keys'], str.encode(key))
=======
            if str.encode(key) not in extra_data.attrs['keys']:
                extra_data.attrs['keys'] = np.append(extra_data.attrs['keys'],
                                                     str.encode(key))
>>>>>>> 85196f05
                extra_data.resize(extra_data.shape[1]+1, axis=1)

        trigger_data[self._counters['triggers']] = triggered

        for i, ant in enumerate(self._detector):
            # Store individual antenna triggers
            for j, wave in enumerate(ant.all_waveforms):
                extra_data[start_index+j, i] = triggered
            # Store extra triggers
            for key, val in trigger_extras.items():
                for k, match in enumerate(extra_data.attrs['keys']):
<<<<<<< HEAD
                    if key == match:
=======
                    if key==bytes.decode(match):
>>>>>>> 85196f05
                        if isinstance(val, bool):
                            for jj in range(max_waves):
                                extra_data[start_index+jj, k] = val
                        else:
                            for jj in range(max_waves):
                                extra_data[start_index+jj, k] = val[jj]

        self._write_indices("data/triggers", self._counters['triggers'])
        self._write_indices("monte_carlo_data/triggers",
                            start_index, max_waves)

    def _write_ray_data(self, ray_paths):
        if len(ray_paths) != len(self._detector):
            raise ValueError("Ray paths length doesn't match detector size (" +
                             str(len(ray_paths))+"!=" +
                             str(len(self._detector))+")")
        max_waves = max(len(paths) for paths in ray_paths)
        start_index = self._counters['rays'] + 1
        self._counters['rays'] += max_waves
        metadata = self._create_metadataset("monte_carlo_data/rays")
        # Reshape metadata datasets to accomodate the ray data of each solution
        str_data = metadata['str']
        float_data = metadata['float']
        str_data.resize(self._counters['rays']+1, axis=0)
        float_data.resize(self._counters['rays']+1, axis=0)

        for i in range(max_waves):
            ray_metadata = []
            for paths in ray_paths:
                if i < len(paths):
                    ray_metadata.append(paths[i]._metadata)
                else:
                    ray_metadata.append({})
            self._write_metadata("monte_carlo_data/rays", ray_metadata,
                                 start_index+i)

        self._write_indices("monte_carlo_data/rays", start_index, max_waves)

    def _get_noise_bases(self, antenna):
        while hasattr(antenna, "antenna"):
            antenna = antenna.antenna
        noise = antenna._noise_master
        if noise is None:
            return [], [], []
        else:
            return noise.freqs, noise.amps, noise.phases

    def _write_noise_data(self):
        self._counters['noise'] += 1
        data = self._create_dataset("monte_carlo_data/noise")
        data.resize(self._counters['noise']+1, axis=0)

        self._write_indices("monte_carlo_data/noise", self._counters['noise'])
        for i, ant in enumerate(self._detector):
<<<<<<< HEAD
            data[self._counters['noise'], i] = np.array(
                self._get_noise_bases(ant))
=======
            data[self._counters['noise'], i] = self._get_noise_bases(ant)

>>>>>>> 85196f05

    def _write_waveforms(self):
        max_waves = max(len(ant.all_waveforms) for ant in self._detector)
        start_index = self._counters['waveforms'] + 1
        self._counters['waveforms'] += max_waves

        data = self._create_dataset("data/waveforms")
        data.resize(self._counters['waveforms']+1, axis=0)

        for i, ant in enumerate(self._detector):
            for j, wave in enumerate(ant.all_waveforms):
                data[start_index+j, i] = np.array([wave.times, wave.values])

        self._write_indices("data/waveforms", start_index, max_waves)

    def add(self, event, triggered=None, ray_paths=None,
            trigger_extras={}):
        if self.verbosity in self._ray_verbosities and ray_paths is None:
            raise ValueError("Ray path information must be provided for " +
                             "verbosity level "+str(self.verbosity))
        if self.verbosity in self._trig_only_verbosities:
            if triggered is None:
                raise ValueError("Trigger information must be provided for " +
                                 "verbosity level "+str(self.verbosity))
            if self.verbosity in self._event_verbosities:
<<<<<<< HEAD
                if self.verbosity != Verbosity.event_data_triggered_only or triggered:
=======
                if (self.verbosity!=Verbosity.event_data_triggered_only
                        or triggered):
>>>>>>> 85196f05
                    self._write_particles(event)
                    self._write_trigger(triggered, trigger_extras)
            if triggered:
                if self.verbosity in self._ray_verbosities:
                    self._write_ray_data(ray_paths)
                if self.verbosity in self._noise_verbosities:
                    self._write_noise_data()
                if self.verbosity in self._wave_verbosities:
                    self._write_waveforms()
        else:
            if self.verbosity == Verbosity.event_data and triggered is None:
                raise ValueError("Trigger information must be provided for " +
                                 "verbosity level "+str(self.verbosity))
            if self.verbosity in self._event_verbosities:
                self._write_particles(event)
                if triggered is not None:
                    self._write_trigger(triggered, trigger_extras)
            if self.verbosity in self._ray_verbosities:
                self._write_ray_data(ray_paths)
            if self.verbosity in self._noise_verbosities:
                self._write_noise_data()
            if self.verbosity in self._wave_verbosities:
                self._write_waveforms()

<<<<<<< HEAD
    def add_metadata(self, file_metadata):
        self._write_metadata("file_metadata", file_metadata)
=======

    def _get_analysis_group(self, path_parts, return_parts=False):
        if path_parts[0] not in ["monte_carlo_data", "data"]:
            path_parts = ["monte_carlo_data"]+path_parts
        if path_parts[1]!="analysis":
            path_parts = [path_parts[0]]+["analysis"]+path_parts[1:]
        group = self._file
        for subgroup in path_parts[:-1]:
            if subgroup in group:
                group = group[subgroup]
            else:
                group = group.create_group(subgroup)
        if return_parts:
            return path_parts
        else:
            return group

    def create_analysis_group(self, full_name, *args, **kwargs):
        parts = full_name.split("/")
        name = parts[-1]
        group = self._get_analysis_group(parts)
        if name in group:
            return group[name]
        else:
            return group.create_group(name, *args, **kwargs)

    def create_analysis_dataset(self, full_name, *args, **kwargs):
        parts = full_name.split("/")
        name = parts[-1]
        group = self._get_analysis_group(parts)
        if name in group:
            return group[name]
        else:
            return group.create_dataset(name, *args, **kwargs)

    def create_analysis_metadataset(self, full_name, *args, **kwargs):
        parts = self._get_analysis_group(full_name.split("/"),
                                         return_parts=True)
        return self._create_metadataset("/".join(parts), *args, **kwargs)

    def add_analysis_metadata(self, full_name, metadata, index=None):
        parts = self._get_analysis_group(full_name.split("/"),
                                         return_parts=True)
        return self._write_metadata("/".join(parts), metadata, index=index)

    def add_analysis_indices(self, full_name, global_index,
                             start_index, length=1):
        parts = self._get_analysis_group(full_name.split("/"),
                                         return_parts=True)
        return self._write_indices("/".join(parts), start_index, length=length,
                                   global_index_value=global_index)

    def add_file_metadata(self, metadata):
        self._write_metadata("file_metadata", metadata)
>>>>>>> 85196f05


class AntennaProxy(Antenna):
    def __init__(self, metadata_dict):
        position = metadata_dict['position']
        super().__init__(position=position)
        for key, val in metadata_dict.items():
            self.__dict__[key] = val


class HDF5Rebuilder(BaseRebuilder):
    def __init__(self, filename, use_detector_proxy=False):
        if filename.endswith(".hdf5") or filename.endswith(".h5"):
            self.filename = filename
        else:
            raise ValueError(filename+" is not an hdf5 file")
        self.use_proxy = use_detector_proxy

    def open(self):
        self._file = h5py.File(self.filename, mode='r')
        if self.use_proxy:
            self._detector = self.build_proxy_detector()
        else:
            self._detector = self.rebuild_detector()

    def close(self):
        self._file.close()

    def __len__(self):
        return (self._file['events'].shape[0] +
                self._file['complex_events'].shape[0])

    def _read_metadata(self, group, index=None):
        return _read_hdf5_metadata_to_dicts(self._file, group, index)

    def rebuild_event(self, index):
        event_metadata = self._read_metadata('events', index)
        event_roots = []
        for particle_metadata in event_metadata:
            required_keys = [
                'particle_id', 'vertex_x', 'vertex_y', 'vertex_z',
                'direction_x', 'direction_y', 'direction_z', 'energy'
            ]
            for key in required_keys:
                if key not in particle_metadata:
                    raise ValueError(
                        "Event metadata does not have a value for "+key)
            particle_id = particle_metadata['particle_id']
            vertex = (particle_metadata['vertex_x'],
                      particle_metadata['vertex_y'],
                      particle_metadata['vertex_z'])
            direction = (particle_metadata['direction_x'],
                         particle_metadata['direction_y'],
                         particle_metadata['direction_z'])
            energy = particle_metadata['energy']
            p = Particle(particle_id=particle_id, vertex=vertex,
                         direction=direction, energy=energy)
            event_roots.append(p)
        return Event(event_roots)

    def rebuild_detector(self):
        detector_metadata = self._read_metadata('antennas')

    def build_proxy_detector(self):
        proxy_detector = []
        detector_metadata = self._read_metadata('antennas')
        for antenna_metadata in detector_metadata:
            position = (antenna_metadata.pop('position_x'),
                        antenna_metadata.pop('position_y'),
                        antenna_metadata.pop('position_z'))
            antenna_metadata['position'] = position
            proxy_detector.append(AntennaProxy(antenna_metadata))
        return proxy_detector

    def rebuild_waveforms(self, index, detector=None):
        if detector is None:
            detector = self._detector
        for ant in detector:
            ant.clear()
        # waveform_metadata = self._read_metadata('waveforms', index)
        data = self._file['events'][index]
        if data.shape[0] != len(detector):
            raise ValueError("Invalid number of antennas in given detector")

        for i, ant in enumerate(detector):
            for waveform_data in data[i]:
                signal = Signal(waveform_data[0], waveform_data[1])
                ant._all_waves.append(signal)<|MERGE_RESOLUTION|>--- conflicted
+++ resolved
@@ -161,13 +161,6 @@
     def rebuild_waveforms(self, index):
         raise NotImplementedError
 
-
-<<<<<<< HEAD
-def _read_hdf5_metadata_to_dicts(file, group, index=None):
-    str_keys = file['metadata'][group]['str_keys']
-    float_keys = file['metadata'][group]['float_keys']
-=======
-
 def _read_hdf5_metadata_to_dicts(file, full_name, index=None):
     parts = full_name.split("/")
     group = file
@@ -178,30 +171,10 @@
     str_metadata = group['str']
     float_metadata = group['float']
 
->>>>>>> 85196f05
     if index is None:
         str_table = str_metadata
         float_table = float_metadata
     else:
-<<<<<<< HEAD
-        str_metadata = file['metadata'][group]['str'][index]
-        float_metadata = file['metadata'][group]['float'][index]
-
-    if (str_metadata.shape[0] != float_metadata.shape[0] or
-            str_metadata.shape[1] != str_keys.size or
-            float_metadata.shape[1] != float_keys.size):
-        raise ValueError("Metadata group '"+group+"' not readable")
-
-    dicts = []
-    for i in range(str_metadata.shape[0]):
-        meta_dict = {}
-        for j, key in enumerate(str_keys):
-            meta_dict[key] = str_metadata[i, j]
-        for j, key in enumerate(float_keys):
-            meta_dict[key] = float_metadata[i, j]
-        dicts.append(meta_dict)
-    return dicts
-=======
         str_table = str_metadata[index]
         float_table = float_metadata[index]
 
@@ -235,7 +208,6 @@
             ]
 
     return get_dicts_recursive(0, str_table, float_table)
->>>>>>> 85196f05
 
 
 class EventIterator:
@@ -758,22 +730,10 @@
         else:
             raise ValueError("Unrecognized group name '"+group+"'")
 
-<<<<<<< HEAD
-        # Add matching column to event_indices
-        indices = self._file['event_indices']
-        indices.attrs['keys'] = np.append(
-            indices.attrs['keys'], str.encode(full_name))
-        indices.resize(indices.shape[1]+1, axis=1)
-
         return data
 
-    def _create_metadataset(self, full_name):
-=======
-        return data
-
 
     def _create_metadataset(self, full_name, shape=None, maxshape=None):
->>>>>>> 85196f05
         parts = full_name.split("/")
         if len(parts) == 1:
             group = "/"
@@ -800,32 +760,17 @@
             if name == "file_metadata":
                 shape = (0,)
                 maxshape = (None,)
-<<<<<<< HEAD
-                key_dim = 0
-
-=======
->>>>>>> 85196f05
                 def apply_labels(data):
                     data.dims[0].label = "attributes"
 
             else:
-<<<<<<< HEAD
-                raise ValueError(
-                    "Unrecognized metadataset name '"+full_name+"'")
-=======
                 raise ValueError("Unrecognized metadataset name '"+full_name+
                                  "'")
->>>>>>> 85196f05
 
         elif group == "monte_carlo_data":
             if name == "particles":
                 shape = (0, 0)
                 maxshape = (None, None)
-<<<<<<< HEAD
-                key_dim = 1
-
-=======
->>>>>>> 85196f05
                 def apply_labels(data):
                     data.dims[0].label = "particles"
                     data.dims[1].label = "attributes"
@@ -833,11 +778,6 @@
             elif name == "antennas":
                 shape = (len(self._detector), 0)
                 maxshape = (len(self._detector), None)
-<<<<<<< HEAD
-                key_dim = 1
-
-=======
->>>>>>> 85196f05
                 def apply_labels(data):
                     data.dims[0].label = "antennas"
                     data.dims[1].label = "attributes"
@@ -845,21 +785,12 @@
             elif name == "rays":
                 shape = (0, len(self._detector), 0)
                 maxshape = (None, len(self._detector), None)
-<<<<<<< HEAD
-                key_dim = 2
-
-=======
->>>>>>> 85196f05
                 def apply_labels(data):
                     data.dims[0].label = "events"
                     data.dims[1].label = "antennas"
                     data.dims[2].label = "attributes"
 
             else:
-<<<<<<< HEAD
-                raise ValueError(
-                    "Unrecognized metadataset name '"+full_name+"'")
-=======
                 raise ValueError("Unrecognized metadataset name '"+full_name+
                                  "'")
 
@@ -875,7 +806,6 @@
                 if len(maxshape)!=len(shape):
                     raise ValueError("Length of 'maxshape' must match 'shape'")
             apply_labels = lambda data: None
->>>>>>> 85196f05
 
         else:
             raise ValueError("Unrecognized group name '"+group+"'")
@@ -897,15 +827,6 @@
         float_data.attrs['keys'] = []
         apply_labels(float_data)
 
-<<<<<<< HEAD
-        # Add matching column to event_indices
-        indices = self._file['event_indices']
-        indices.attrs['keys'] = np.append(
-            indices.attrs['keys'], str.encode(full_name))
-        indices.resize(indices.shape[1]+1, axis=1)
-
-=======
->>>>>>> 85196f05
         return named_group
 
     def _write_metadata(self, full_name, metadata, index=None):
@@ -940,13 +861,8 @@
                     dataset[indices[0]] = value
 
             else:
-<<<<<<< HEAD
-                raise ValueError(
-                    "Unrecognized metadataset name '"+full_name+"'")
-=======
                 raise ValueError("Unrecognized metadataset name '"+full_name+
                                  "'")
->>>>>>> 85196f05
 
         elif group == "monte_carlo_data":
             if name == "particles":
@@ -968,10 +884,6 @@
                     dataset[indices[2], indices[1], indices[0]] = value
 
             else:
-<<<<<<< HEAD
-                raise ValueError(
-                    "Unrecognized metadataset name '"+full_name+"'")
-=======
                 raise ValueError("Unrecognized metadataset name '"+full_name+
                                  "'")
 
@@ -984,7 +896,6 @@
                     dataset[indices[1], indices[0]] = value
                 else:
                     dataset[indices[2], indices[1], indices[0]] = value
->>>>>>> 85196f05
 
         else:
             raise ValueError("Unrecognized group name '"+group+"'")
@@ -1014,31 +925,6 @@
                     if val_length == -1:
                         val = val[0]
 
-<<<<<<< HEAD
-                # TODO: else k += 1 and swap k for j
-                if val_type == "string":
-                    j = -1
-                    for k, match in enumerate(str_data.attrs['keys']):
-                        if match == key:
-                            j = k
-                            break
-                    if j == -1:
-                        j = len(str_data.attrs['keys'])
-                        str_data.attrs['keys'] = np.append(
-                            str_data.attrs['keys'], str.encode(key))
-                        str_data.resize(j+1, axis=data_axis)
-                    write_value(val, str_data, j, i, index)
-                elif val_type == "float":
-                    j = -1
-                    for k, match in enumerate(float_data.attrs['keys']):
-                        if match == key:
-                            j = k
-                            break
-                    if j == -1:
-                        j = len(float_data.attrs['keys'])
-                        float_data.attrs['keys'] = np.append(
-                            float_data.attrs['keys'], str.encode(key))
-=======
                 if val_type=="string":
                     for j, match in enumerate(str_data.attrs['keys']):
                         if bytes.decode(match)==key:
@@ -1061,21 +947,16 @@
                         float_data.attrs['keys'] = np.append(
                             float_data.attrs['keys'], str.encode(key)
                         )
->>>>>>> 85196f05
                         float_data.resize(j+1, axis=data_axis)
                     write_value(val, float_data, j, i, index)
                 else:
                     raise ValueError("Unrecognized val_type")
 
-<<<<<<< HEAD
-    def _write_indices(self, full_name, start_index, length=1):
-=======
 
     def _write_indices(self, full_name, start_index, length=1,
                        global_index_value=None):
         if global_index_value is None:
             global_index_value = self._counters['events']
->>>>>>> 85196f05
         indices = self._file['event_indices']
         encoded_name = str.encode(full_name)
         # Add column for full_name if it doesn't exist
@@ -1085,17 +966,10 @@
                                               str.encode(full_name))
             indices.resize(indices.shape[1]+1, axis=1)
         for i, key in enumerate(indices.attrs['keys']):
-<<<<<<< HEAD
-            if bytes.decode(key) == full_name:
-                if indices.shape[0] <= self._counters['events']:
-                    indices.resize(self._counters['events']+1, axis=0)
-                indices[self._counters['events'], i] = (start_index, length)
-=======
             if key==encoded_name:
                 if indices.shape[0]<=global_index_value:
                     indices.resize(global_index_value+1, axis=0)
                 indices[global_index_value, i] = (start_index, length)
->>>>>>> 85196f05
                 return
         raise ValueError("Unrecognized table name '"+full_name+"'")
 
@@ -1143,15 +1017,9 @@
         extra_data.resize(self._counters['waveform_triggers']+1, axis=0)
         # Add keys that don't exist yet
         for key in trigger_extras:
-<<<<<<< HEAD
-            if key not in extra_data.attrs['keys']:
-                extra_data.attrs['keys'] = np.append(
-                    extra_data.attrs['keys'], str.encode(key))
-=======
             if str.encode(key) not in extra_data.attrs['keys']:
                 extra_data.attrs['keys'] = np.append(extra_data.attrs['keys'],
                                                      str.encode(key))
->>>>>>> 85196f05
                 extra_data.resize(extra_data.shape[1]+1, axis=1)
 
         trigger_data[self._counters['triggers']] = triggered
@@ -1163,11 +1031,7 @@
             # Store extra triggers
             for key, val in trigger_extras.items():
                 for k, match in enumerate(extra_data.attrs['keys']):
-<<<<<<< HEAD
-                    if key == match:
-=======
                     if key==bytes.decode(match):
->>>>>>> 85196f05
                         if isinstance(val, bool):
                             for jj in range(max_waves):
                                 extra_data[start_index+jj, k] = val
@@ -1222,13 +1086,8 @@
 
         self._write_indices("monte_carlo_data/noise", self._counters['noise'])
         for i, ant in enumerate(self._detector):
-<<<<<<< HEAD
-            data[self._counters['noise'], i] = np.array(
-                self._get_noise_bases(ant))
-=======
             data[self._counters['noise'], i] = self._get_noise_bases(ant)
 
->>>>>>> 85196f05
 
     def _write_waveforms(self):
         max_waves = max(len(ant.all_waveforms) for ant in self._detector)
@@ -1254,12 +1113,8 @@
                 raise ValueError("Trigger information must be provided for " +
                                  "verbosity level "+str(self.verbosity))
             if self.verbosity in self._event_verbosities:
-<<<<<<< HEAD
-                if self.verbosity != Verbosity.event_data_triggered_only or triggered:
-=======
                 if (self.verbosity!=Verbosity.event_data_triggered_only
                         or triggered):
->>>>>>> 85196f05
                     self._write_particles(event)
                     self._write_trigger(triggered, trigger_extras)
             if triggered:
@@ -1284,10 +1139,6 @@
             if self.verbosity in self._wave_verbosities:
                 self._write_waveforms()
 
-<<<<<<< HEAD
-    def add_metadata(self, file_metadata):
-        self._write_metadata("file_metadata", file_metadata)
-=======
 
     def _get_analysis_group(self, path_parts, return_parts=False):
         if path_parts[0] not in ["monte_carlo_data", "data"]:
@@ -1342,7 +1193,6 @@
 
     def add_file_metadata(self, metadata):
         self._write_metadata("file_metadata", metadata)
->>>>>>> 85196f05
 
 
 class AntennaProxy(Antenna):
